--- conflicted
+++ resolved
@@ -269,7 +269,6 @@
 # plt.title(name + ", x =" + str(profx))
 
 # -----------------
-<<<<<<< HEAD
 # Shoreline Position Over Time
 Fig = plt.figure()
 plt.tight_layout()
@@ -302,39 +301,6 @@
     short_term_shoreline_change_rate = np.repeat(short_term_shoreline_change_rate, cellsize)
     ax_2.plot(short_term_shoreline_change_rate, 'cornflowerblue', label='Short-term Shoreline Change (First Decade)')
 plt.legend()
-=======
-# # Shoreline Position Over Time
-# Fig = plt.figure()
-# plt.tight_layout()
-# ax_1 = Fig.add_subplot(211)
-# plt.ylabel('Meters Cross-Shore')
-#
-# color = plt.cm.viridis(np.arange(meeb.x_s_TS.shape[0]))
-#
-# for it in range(meeb.x_s_TS.shape[0]):
-#     shoreline_it = meeb.x_s_TS[it, :] * cellsize  # Find relative ocean shoreline positions and convert y-axis to meters
-#     shoreline_it = np.repeat(shoreline_it, cellsize)  # Convert x-axis to meters
-#     if it == 0:
-#         ax_1.plot(shoreline_it, c=color[it], label='Start')
-#     if it == meeb.x_s_TS.shape[0] - 1:
-#         ax_1.plot(shoreline_it, c=color[it], label='End')
-#     else:
-#         ax_1.plot(shoreline_it, c=color[it], label='_')
-# plt.legend()
-
-# # Short and long-term shoreline change
-# ax_2 = Fig.add_subplot(212)
-# plt.xlabel('Meters Alongshore')
-# plt.ylabel('Shoreline Change Rate [m/yr]')
-# long_term_shoreline_change_rate = (meeb.x_s_TS[-1, :] - meeb.x_s_TS[0, :]) / (meeb.x_s_TS.shape[0] / meeb.storm_iterations_per_year) * cellsize  # [m/yr]
-# long_term_shoreline_change_rate = np.repeat(long_term_shoreline_change_rate, cellsize)
-# short_term_shoreline_change_rate = (meeb.x_s_TS[int(10 * meeb.storm_iterations_per_year), :] - meeb.x_s_TS[0, :]) / (meeb.x_s_TS.shape[0] / meeb.storm_iterations_per_year) * cellsize  # First decade
-# short_term_shoreline_change_rate = np.repeat(short_term_shoreline_change_rate, cellsize)
-# ax_2.plot(np.arange(int(meeb.x_s_TS.shape[1] * cellsize)), np.zeros([int(meeb.x_s_TS.shape[1] * cellsize)]), 'k--', alpha=0.3, label='_Zero Line')
-# ax_2.plot(short_term_shoreline_change_rate, 'cornflowerblue', label='Short-term Shoreline Change (First Decade)')
-# ax_2.plot(long_term_shoreline_change_rate, 'darkred', label='Long-term Shoreline Change (Full Simulation Duration)')
-# plt.legend()
->>>>>>> 90f4e92b
 
 # -----------------
 # # Storm Sequence
