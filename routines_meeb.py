"""__________________________________________________________________________________________________________________________________

Model Functions for MEEB

Mesoscale Explicit Ecogeomorphic Barrier model

IRB Reeves

Last update: 10 March 2025

__________________________________________________________________________________________________________________________________"""

import matplotlib.colors as mcolors
import numpy as np
from math import floor, ceil, pi, tan, sqrt
from scipy.ndimage import uniform_filter1d
from scipy.signal import savgol_filter
from scipy.sparse import csr_matrix
from scipy.sparse.linalg import spsolve
import joblib
import contextlib
from AST.alongshore_transporter import calc_alongshore_transport_k
from AST.waves import WaveAngleGenerator
from numba import njit


def shadowzones(topof, shadowangle, direction, MHW, cellsize):
    """Returns a boolean map with all shadowzones identified as ones. Wind from left to right, along the +2 dimension.

    Parameters
    ----------
    topof : ndarray
        [m NAV88] Topography map.
    shadowangle : float
        Shadow angle.
    direction : int
        Wind direction (1 right, 2 down, 3 left, 4 up).
    MHW : float
        [m NAVD88] Mean high water.
    cellsize : float
        [m] Model cell dimensions.

    Returns
    -------
    inshade
        [Bool] Map of cells in shadow zones
    """

    init_domain_width = topof.shape[1]
    x_s_min = np.min(ocean_shoreline(topof, MHW))
    x_b_max = np.max(backbarrier_shoreline(topof, MHW))

    topof = topof[:, x_s_min: x_b_max]

    longshore, crossshore = topof.shape
    steplimit = tan(shadowangle * pi / 180) * cellsize  # The maximum step difference allowed given the shadowangle

    search_range = int(ceil(np.max(topof) / steplimit))  # Identifies highest elevation and uses that to determine what the largest search distance needs to be
    inshade = np.zeros([longshore, crossshore]).astype(bool)  # Define the zeroed logical map

    for i in range(1, search_range + 1):
        if direction == 1:
            step = topof - np.roll(topof, i, axis=1)  # Shift across columns (2nd dimension; along a row)
            tempinshade = step < -(steplimit * i)  # Identify cells with too great a stepheight (IRBR 4May23: Removed floor rounding of steplimit)
            tempinshade[:, 0:i] = 0  # Part that is rolled back into beginning of space is ignored
        elif direction == 2:
            step = topof - np.roll(topof, i, axis=0)  # Shift across columns (2nd dimension; along a row)
            tempinshade = step < -(steplimit * i)  # Identify cells with too great a stepheight (IRBR 4May23: Removed floor rounding of steplimit)
            tempinshade[0:i, :] = 0  # Part that is rolled back into beginning of space is ignored
        elif direction == 3:
            step = topof - np.roll(topof, -i, axis=1)  # Shift across columns (2nd dimension; along a row)
            tempinshade = step < -(steplimit * i)  # Identify cells with too great a stepheight (IRBR 4May23: Removed floor rounding of steplimit)
            tempinshade[:, -1 - i:-1] = 0  # Part that is rolled back into beginning of space is ignored
        else:
            step = topof - np.roll(topof, -i, axis=0)  # Shift across columns (2nd dimension; along a row)
            tempinshade = step < -(steplimit * i)  # Identify cells with too great a stepheight (IRBR 4May23: Removed floor rounding of steplimit)
            tempinshade[-1 - i:-1, :] = 0  # Part that is rolled back into beginning of space is ignored
        inshade = np.bitwise_or(inshade, tempinshade)  # Merge with previous inshade zones

    inshade = np.hstack((np.zeros([longshore, x_s_min], dtype=np.float32), inshade, np.zeros([longshore, init_domain_width - x_b_max], dtype=np.float32)))

    return inshade


def erosprobs(vegf, shade, sand, topof, groundw, p_er, entrainment_veg_limit, slabheight, mhw):
    """ Returns a map with erosion probabilities.

    Parameters
    ----------
    vegf : ndarray
        [%] Map of combined vegetation effectiveness.
    shade : ndarray
        [bool] Map of shadowzones.
    sand : ndarray
        [bool] Map of sandy cells.
    topof : ndarray
        [m NAVD88] Topography map.
    groundw : ndarray
        [m NAVD88] Groundwater elevation map.
    p_er : float
        Probability of erosion of base/sandy cell with zero vegetation.
    entrainment_veg_limit : float
        [%] Percent of vegetation cover (effectiveness) beyond which aeolian sediment entrainment is no longer possible.
    slabheight : float
        [m] Slab height.
    mhw : float
        [m] Mean high water.

    Returns
    -------
    Pe
        Map of effective erosion probabilities across landscape.
    """

    Pe = np.logical_not(shade) * sand * (topof > groundw) * ((topof - mhw) > slabheight) * (p_er - (p_er / entrainment_veg_limit * vegf))
    Pe *= (Pe >= 0)

    return Pe


def depprobs(vegf, shade, sand, dep_base, dep_sand, dep_sand_MaxVeg, topof, groundw):
    """Returns a map of deposition probabilities that can then be used to implement transport.

    Parameters
    ----------
    vegf : ndarray
        [%] Map of combined vegetation effectiveness.
    shade : ndarray
        [bool] Map of shadowzones.
    sand : ndarray
        [bool] Map of sandy cells.
    dep_base : float
        Probability of deposition in base cell with zero vegetation.
    dep_sand : float
        Probability of deposition in sandy cell with zero vegetation.
    dep_sand_MaxVeg : float
        Probability of deposition in sandy cell with 100% vegetation cover.
    topof : ndarray
        [m NAVD88] Topography map.
    groundw : ndarray
        [m NAVD88] Groundwater elevation map.

    Returns
    -------
    Pd
        Map of effective deposition probabilities across landscape.
    """

    # For base cells
    pdb_veg = dep_base + ((dep_sand_MaxVeg - dep_base) * vegf)  # Deposition probabilities on base cells, greater with increasing vegetation cover
    pdb = np.logical_not(sand) * np.logical_not(shade) * pdb_veg  # Apply to base cells outside shadows only
    pdb[(topof <= groundw)] = 1  # 100% probability of deposition in where groundwater level is at or above surfae level

    # For sandy cells
    pds_veg = dep_sand + ((dep_sand_MaxVeg - dep_sand) * vegf)  # Deposition probabilities on base cells, greater with increasing for veg
    pds = sand * np.logical_not(shade) * pds_veg  # Apply to sandy cells outside shadows only
    pds[(topof <= groundw)] = 1  # 100% probability of deposition in where groundwater level is at or above surfae level

    Pd = pdb + pds + shade  # Combine both types of cells + shadowzones
    Pd[Pd > 1] = 1

    return Pd


def shiftslabs(Pe, Pd, hop_avg, hop_rand_deviation, vegf, vegf_lim, direction, random_hoplength, topo, saltation_slope_limit, MHW, cellsize, RNG):
    """Shifts the sand from wind. Returns a map of surface elevation change. Open boundaries, no feeding from the sea side.

    Follows modifications by Teixeira et al. (2023) that allow larger hop lengths while still accounting for vegetation interactions
    over the course of the hop trajectory, which results in a saltation transport mode rather than a ripple migration transport mode.

    Includes option to vary the hop length randomly around a mean. Note: the random distribution must be centered around mean, otherwise
    the overall sediment flux will vary according to whether or not the hop length is random (not ideal).

    Parameters
    ----------
    Pe : ndarray
        Map of erosion probabilities.
    Pd : ndarray
        Map of deposition probabilities.
    hop_avg : int
        [cells] Slab hop length.
    hop_rand_deviation : int
        [cells] Deviation around average hop length for random uniform distribution. Must be smaller than hop_avg.
    vegf : ndarray
        Map of combined vegetation effectiveness.
    vegf_lim : float
        Threshold vegetation effectiveness needed for a cell along a slab saltation path needed to be considered vegetated.
    direction : int
        Wind direction (1 right, 2 down, 3 left, 4 up).
    random_hoplength : bool
        When True, hop length varies randomly +/- 2 around the average hop length.
    topo : ndarray
        [m NAV88] Topography.
    saltation_slope_limit : float
        [deg] Surface slope at and beyond which saltation transport of sand slabs cannot occur (i.e., too steep)
    MHW : float
        [m NAVD88] Mean high water.
    cellsize : float
        [m] Horizontal cell dimensions.
    RNG
        Random Number Generator object.

    Returns
    -------
    elevation_change
        [slabs] Net change in surface elevation in vertical units of slabs."""

    x_s_min = np.min(ocean_shoreline(topo, MHW))
    x_b_max = np.max(backbarrier_shoreline(topo, MHW))
    init_domain_width = topo.shape[1]

    Pe = Pe[:, x_s_min: x_b_max]
    Pd = Pd[:, x_s_min: x_b_max]
    vegf = vegf[:, x_s_min: x_b_max]
    topo = topo[:, x_s_min: x_b_max]

    longshore = vegf.shape[0]

    shift = 1  # [cell length] Shift increment

    if random_hoplength:
        hop = RNG.integers(hop_avg - hop_rand_deviation, hop_avg + hop_rand_deviation + 1)  # Draw random hop length from uniform randomn distribution for each iteration
    else:
        hop = hop_avg  # Or, use the same representative hoplength (average) every iteration

    pickedup = RNG.random(vegf.shape, dtype=np.float32) < Pe  # True where slab is picked up

    totaldeposit = np.zeros(vegf.shape, dtype=np.float32)
    inmotion = pickedup.copy()  # Make copy of original erosion map
    transportdist = 0  # [cell length] Transport distance counter

    slope_transport_limit = np.tan(saltation_slope_limit * np.pi / 180) * cellsize  # Height difference beyond which slab transport does not occur
    Pd_veg = Pd.copy()
    Pd_veg[vegf < vegf_lim] = 0  # Set deposition probabilities to zero for where veg is of insufficient density for potentially catching sand grains mid-hop

    while np.any(inmotion > 0):  # While still any slabs moving
        transportdist += 1  # Every time in the loop the slaps are transported one slab length
        if direction == 1:
            inmotion = np.roll(inmotion, shift, axis=1)  # Shift the moving slabs one hop length to the right
            topo_offset = np.roll(topo, -transportdist, axis=1) - topo
            if transportdist % hop == 0:  # If cell is at hop target, poll for deposition
                depocells = np.logical_or(RNG.random(vegf.shape, dtype=np.float32) < Pd, topo_offset > slope_transport_limit * transportdist)  # True where slab should be deposited
            else:  # If cell is inbetween slab origin and hop target (i.e., on its saltation path), only poll for deposition if vegetation (above a threshold density) is present
                depocells = np.logical_or(RNG.random(vegf.shape, dtype=np.float32) < Pd_veg, topo_offset > slope_transport_limit * transportdist)  # True where slab should be deposited
            deposited = inmotion * depocells  # True where a slab is available and should be deposited
            deposited[:, 0: hop] = 0  # Remove all slabs that are transported from the landward side to the seaward side (this changes the periodic boundaries into open ones)
        elif direction == 2:
            inmotion = np.roll(inmotion, shift, axis=0)  # Shift the moving slabs one hop length to the down
            topo_offset = np.roll(topo, -transportdist, axis=0) - topo
            if transportdist % hop == 0:  # If cell is at hop target, poll for deposition
                depocells = np.logical_or(RNG.random(vegf.shape, dtype=np.float32) < Pd, topo_offset > slope_transport_limit * transportdist)
            else:  # If cell is inbetween slab origin and hop target (i.e., on its saltation path), only poll for deposition if vegetation (above a threshold density) is present
                depocells = np.logical_or(RNG.random(vegf.shape, dtype=np.float32) < Pd_veg, topo_offset > slope_transport_limit * transportdist)  # True where slab should be deposited
            deposited = inmotion * depocells  # True where a slab is available and should be deposited
            deposited[0: hop, :] = 0  # Remove all slabs that are transported from the landward side to the seaward side (this changes the periodic boundaries into open ones)
        elif direction == 3:
            inmotion = np.roll(inmotion, -shift, axis=1)  # Shift the moving slabs one hop length to the left
            topo_offset = np.roll(topo, transportdist, axis=1) - topo
            if transportdist % hop == 0:  # If cell is at hop target, poll for deposition
                depocells = np.logical_or(RNG.random(vegf.shape, dtype=np.float32) < Pd, topo_offset > slope_transport_limit * transportdist)  # True where slab should be deposited
            else:  # If cell is inbetween slab origin and hop target (i.e., on its saltation path), only poll for deposition if vegetation (above a threshold density) is present
                depocells = np.logical_or(RNG.random(vegf.shape, dtype=np.float32) < Pd_veg, topo_offset > slope_transport_limit * transportdist)  # True where slab should be deposited
            deposited = inmotion * depocells  # True where a slab is available and should be deposited
            deposited[:, -1 - hop: -1] = 0  # Remove all slabs that are transported from the landward side to the seaward side (this changes the periodic boundaries into open ones)
        else:
            inmotion = np.roll(inmotion, -shift, axis=0)  # Shift the moving slabs one hop length to the up
            topo_offset = np.roll(topo, transportdist, axis=0) - topo
            if transportdist % hop == 0:  # If cell is at hop target, poll for deposition
                depocells = np.logical_or(RNG.random(vegf.shape, dtype=np.float32) < Pd, topo_offset > slope_transport_limit * transportdist)  # True where slab should be deposited
            else:  # If cell is inbetween slab origin and hop target (i.e., on its saltation path), only poll for deposition if vegetation (above a threshold density) is present
                depocells = np.logical_or(RNG.random(vegf.shape, dtype=np.float32) < Pd_veg, topo_offset > slope_transport_limit * transportdist)  # True where slab should be deposited
            deposited = inmotion * depocells  # True where a slab is available and should be deposited
            deposited[-1 - hop: -1, :] = 0  # Remove all slabs that are transported from the landward side to the seaward side (this changes the periodic boundaries into open ones)

        inmotion[deposited] = False  # Left over in transport after this round of deposition

        totaldeposit = totaldeposit + deposited  # Total slabs deposited so far

    elevation_change = totaldeposit - pickedup  # [slabs] Deposition - erosion

    elevation_change = np.hstack((np.zeros([longshore, x_s_min], dtype=np.float32), elevation_change, np.zeros([longshore, init_domain_width - x_b_max], dtype=np.float32)))

    return elevation_change


def enforceslopes(topof, vegf, sh, anglesand, angleveg, th, MHW, cellsize, RNG):
    """Function to enforce the angle of repose, with open boundaries.

    Parameters
    ----------
    topof : ndarray
        [m NAVD88] Elevation domain.
    vegf : ndarray
        Map of combined vegetation effectiveness.
    sh : float
        [m] Slab height.
    anglesand : int
        [deg] Angle of repose for bare sand cells.
    angleveg : int
        [deg] Angle of repose for vegetated cells.
    th : float
        Vegetation effectiveness threshold for applying vegetated angle of repose (versus bare angle of repose).
    MHW : float
        [m NAVD88] Mean high water.
    cellsize : float
        [m] Model cell dimensions.
    RNG :
        Random Number Generator object.

    Returns
    ----------
    topo :
        Topography updated with enforced angles of repose.
    """

    x_s_min = np.min(ocean_shoreline(topof, MHW))
    x_b_max = np.max(backbarrier_shoreline(topof, MHW))

    seaward_subaqueous = topof[:, :x_s_min].copy()
    landward_subaqueous = topof[:, x_b_max:].copy()

    topof = topof[:, x_s_min: x_b_max] / sh  # [slabs] Convert from m to slabs NAVD88
    vegf = vegf[:, x_s_min: x_b_max]
    subaerial = topof > MHW

    steplimitsand = np.floor(np.tan(anglesand * np.pi / 180) * cellsize / sh)  # Maximum allowed height difference for sandy cells
    steplimitsanddiagonal = np.floor(np.sqrt(2) * np.tan(anglesand * np.pi / 180) * cellsize / sh)  # Maximum allowed height difference for sandy cells along diagonal
    steplimitveg = np.floor(np.tan(angleveg * np.pi / 180) * cellsize / sh)  # Maximum allowed height difference for cells vegetated > threshold
    steplimitvegdiagonal = np.floor(np.sqrt(2) * np.tan(angleveg * np.pi / 180) * cellsize / sh)  # Maximum allowed height difference for cells vegetated  along diagonal > threshold

    steplimit = (vegf < th) * steplimitsand + (vegf >= th) * steplimitveg  # Map with max height diff seen from each central cell
    steplimitdiagonal = (vegf < th) * steplimitsanddiagonal + (vegf >= th) * steplimitvegdiagonal  # Idem for diagonal

    M, N = topof.shape  # Retrieve dimensions of area
    slopes = np.zeros([M, N, 8], dtype=np.float16)  # Initialize
    exceeds = np.zeros([M, N, 8], dtype=bool)  # Initialize

    continue_loop = True

    while continue_loop:

        # Padding with same cell to create open boundaries
        topof = np.column_stack((topof[:, 0], topof, topof[:, -1]))
        topof = np.vstack((topof[0, :], topof, topof[-1, :]))

        # All height differences relative to center cell (positive is sloping upward away, negative is sloping downward away)
        # Directions are clockwise starting from upward/North [-1,0]=1, and so-on
        central = topof[1: -1, 1: -1]  # (2: -1 -1) --> (1 : -1)
        slopes[:, :, 0] = topof[0: -2, 1: -1] - central  # dir 1 [-1,0]
        slopes[:, :, 4] = topof[2:, 1: -1] - central  # dir 5 [+1,0]
        slopes[:, :, 2] = topof[1: -1, 2:] - central  # dir 3 [0,+1]
        slopes[:, :, 6] = topof[1: -1, 0:-2] - central  # dir 7 [0,-1]
        slopes[:, :, 1] = topof[0:-2, 2:] - central  # dir 2 [-1,+1]
        slopes[:, :, 3] = topof[2:, 2:] - central  # dir 4 [+1,+1]
        slopes[:, :, 5] = topof[2:, 0:-2] - central  # dir 6 [+1,-1]
        slopes[:, :, 7] = topof[0:-2, 0:-2] - central  # dir 8 [-1,-1]

        minima = np.min(slopes, axis=2)  # Identify for each cell the value of the lowest (negative) slope of all 8 directions

        # True (1) if steepest slope is in this direction & is more negative than the repose limit
        exceeds[:, :, 0] = (minima == slopes[:, :, 0]) * (slopes[:, :, 0] < -steplimit) * subaerial
        exceeds[:, :, 1] = (minima == slopes[:, :, 1]) * (slopes[:, :, 1] < -steplimitdiagonal) * subaerial
        exceeds[:, :, 2] = (minima == slopes[:, :, 2]) * (slopes[:, :, 2] < -steplimit) * subaerial
        exceeds[:, :, 3] = (minima == slopes[:, :, 3]) * (slopes[:, :, 3] < -steplimitdiagonal) * subaerial
        exceeds[:, :, 4] = (minima == slopes[:, :, 4]) * (slopes[:, :, 4] < -steplimit) * subaerial
        exceeds[:, :, 5] = (minima == slopes[:, :, 5]) * (slopes[:, :, 5] < -steplimitdiagonal) * subaerial
        exceeds[:, :, 6] = (minima == slopes[:, :, 6]) * (slopes[:, :, 6] < -steplimit) * subaerial
        exceeds[:, :, 7] = (minima == slopes[:, :, 7]) * (slopes[:, :, 7] < -steplimitdiagonal) * subaerial

        # If there are multiple equally steepest slopes that exceed the angle of repose, one of them needs to be assigned and the rest set to 0
        k = np.argwhere(np.sum(exceeds, axis=2) > 1)  # Identify cells with multiple equally steepest minima in different directions that all exceed repose angle
        if k.size != 0:
            for i in range(len(k)):
                row, col = k[i]  # Recover row and col #s from k
                a1 = RNG.random((1, 1, 8), dtype=np.float32) * exceeds[row, col, :]  # Give all equally steepest slopes in this cell a random number
                exceeds[row, col, :] = (a1 == np.max(a1))  # Pick the largest random number and set the rest to zero

        # Begin avalanching
        topof[1: -1, 1: -1] = topof[1: -1, 1: -1] \
                              - exceeds[:, :, 0] + np.roll(exceeds[:, :, 0], -1, axis=0) \
                              - exceeds[:, :, 4] + np.roll(exceeds[:, :, 4], 1, axis=0) \
                              - exceeds[:, :, 2] + np.roll(exceeds[:, :, 2], 1, axis=1) \
                              - exceeds[:, :, 6] + np.roll(exceeds[:, :, 6], -1, axis=1) \
                              - exceeds[:, :, 1] + np.roll(exceeds[:, :, 1], (-1, 1), axis=(0, 1)) \
                              - exceeds[:, :, 3] + np.roll(exceeds[:, :, 3], (1, 1), axis=(0, 1)) \
                              - exceeds[:, :, 5] + np.roll(exceeds[:, :, 5], (1, -1), axis=(0, 1)) \
                              - exceeds[:, :, 7] + np.roll(exceeds[:, :, 7], (-1, -1), axis=(0, 1))

        topof = topof[1: -1, 1: -1]  # Remove padding

        # Exit while loop if no slabs moved in this iteration
        if not np.any(exceeds):
            continue_loop = False

    topof_updated = np.hstack((seaward_subaqueous, topof * sh, landward_subaqueous))  # [m NAVD88] Convert back to m

    return topof_updated


def growthfunction1_sens(species, sed, A1, B1, C1, D1, E1, P1):
    """Grows (or reduces) vegetation by updating the vegetation effectiveness. Growth/reduction is based on sedimentation balance and growth curve.

    For dune-growing grasses.

    Parameters
    ----------
    species : ndarray
        Map of vegetation effectiveness for specific species.
    sed : ndarray
        [m] Map of sedimentation balance (i.e., aggregate change in elevation) from last vegetation iteration.
    A1
    B1
    C1
    D1
    E1
    P1

    Returns
    ----------
    spec :
        Topography updated with enforced angles of repose.
  """

    # Physiological range (needs to be specified)
    minimum = 0.0
    maximum = 1.0

    # Vertices (these need to be specified)
    x1 = A1  # was x1 = -1.4
    x2 = B1  # was x2 = 0.1
    x3 = C1  # was x3 = 0.45
    x4 = D1  # was x4 = 0.85
    x5 = E1  # was x5 = 1.4
    y1 = -1.0  # y1 = -1.0; y1 = -1.0
    y2 = 0.0  # y2 = 0.0; y2 = 0.0
    y3 = P1  # y3 = 0.4; y3 = P1;
    y4 = 0.0  # y4 = 0.0; y4 = 0.0
    y5 = -1.0  # y5 = -1.0; y5 = -1.0

    # Slopes between vertices (calculated from vertices)
    s12 = (y2 - y1) / (x2 - x1)
    s23 = (y3 - y2) / (x3 - x2)
    s34 = (y4 - y3) / (x4 - x3)
    s45 = (y5 - y4) / (x5 - x4)

    # Process sum in chunks to reduce memory consumption
    for n in range(6):
        if n == 0:
            species += (sed < x1) * -1  # Left extension
        elif n == 1:
            species += (sed >= x1) * (sed < x2) * ((sed - x1) * s12 + y1)  # First leg
        elif n == 2:
            species += (sed >= x2) * (sed < x3) * ((sed - x2) * s23 + y2)  # Second leg
        elif n == 3:
            species += (sed >= x3) * (sed < x4) * ((sed - x3) * s34 + y3)  # Third leg
        elif n == 4:
            species += (sed >= x4) * (sed < x5) * ((sed - x4) * s45 + y4)  # Fourth leg
        else:
            species += (sed >= x5) * -1  # Right extension

    species[species < minimum] = minimum
    species[species > maximum] = maximum

    return species


def growthfunction2_sens(species, sed, A2, B2, C2, D2, E2, P2):
    """Grows (or reduces) vegetation by updating the vegetation effectiveness. Growth/reduction is based on sedimentation balance and growth curve.

    For woody vegetation.

    Parameters
    ----------
    species : ndarray
        Map of vegetation effectiveness for specific species.
    sed : ndarray
        [m] Map of sedimentation balance (i.e., aggregate change in elevation) from last vegetation iteration.
    A2
    B2
    C2
    D2
    E2
    P2
    
    Returns
    ----------
    spec :
        Topography updated with enforced angles of repose.
    """

    # Physiological range (needs to be specified)
    minimum = 0.0  # was -0.5
    maximum = 1.0  # was 1.5

    # Vertices (these need to be specified)
    x1 = A2  # was x1 = -1.3
    x2 = B2  # was x2 = -0.65
    x3 = C2  # was x3 = 0
    x4 = D2  # was x4 = 0.2
    x5 = E2  # was x5 = 2.2
    y1 = -1.0  # y1 = -1.0
    y2 = 0.0  # y2 = 0.0
    y3 = P2  # y3 = 0.1
    y4 = 0.0  # y4 = 0.0
    y5 = -1.0  # y5 = -1.0

    # Slopes between vertices (calculated from vertices)
    s12 = (y2 - y1) / (x2 - x1)
    s23 = (y3 - y2) / (x3 - x2)
    s34 = (y4 - y3) / (x4 - x3)
    s45 = (y5 - y4) / (x5 - x4)

    # Process sum in chunks to reduce memory consumption
    for n in range(6):
        if n == 0:
            species += (sed < x1) * -1  # Left extension
        elif n == 1:
            species += (sed >= x1) * (sed < x2) * ((sed - x1) * s12 + y1)  # First leg
        elif n == 2:
            species += (sed >= x2) * (sed < x3) * ((sed - x2) * s23 + y2)  # Second leg
        elif n == 3:
            species += (sed >= x3) * (sed < x4) * ((sed - x3) * s34 + y3)  # Third leg
        elif n == 4:
            species += (sed >= x4) * (sed < x5) * ((sed - x4) * s45 + y4)  # Fourth leg
        else:
            species += (sed >= x5) * -1  # Right extension

    species[species < minimum] = minimum
    species[species > maximum] = maximum

    return species


def lateral_expansion(veg, dist, prob, RNG):
    """Implements lateral expansion of existing vegetation patches. Marks cells that lie within specified distance of existing vegetated cells and
    probabilistically determines whether veg can expanded to each of those cells.

    Parameters
    ----------
    veg : ndarray
        Map of vegetation effectiveness for specific species.
    dist : float
        [cell_length] Distance vegetation can expand laterally over one vegetation iteration.
    prob : float
        Probability of lateral expansion of existing vegetation.
    RNG :
        Random Number Generator object.
    Returns
    ----------
    lateral_expansion_allowed : ndarray
        [bool] Cells into which vegetation has successfully expanded.
    """

    # Pad vegetation matrix with zeros for rolling
    veg = veg > 0
    vegpad = np.zeros(np.add(veg.shape, (2, 2)), dtype=bool)
    vegpad[1: -1, 1: -1] = veg
    lateral_expansion_possible = vegpad.copy()

    # Add shifted matrices to initial matrix to include boundaries
    for i in [-dist, 0, dist]:
        for j in [-dist, 0, dist]:
            # Only 4 neighbouring cells (Von Neumann neighbourhood)
            lateral_expansion_possible = np.logical_or(lateral_expansion_possible, np.roll(vegpad, (i, j), axis=(0, 1)))

    lateral_expansion_possible = lateral_expansion_possible[1: -1, 1: -1]

    # Lateral expansion only takes place in a fraction of the possible cells
    lateral_expansion_allowed = RNG.random(veg.shape) < (lateral_expansion_possible * prob)
    lateral_expansion_allowed = lateral_expansion_allowed > 0

    return lateral_expansion_allowed


def establish_new_vegetation(topof, MHW, prob, RNG):
    """Establishes pioneer vegetation in previously bare cells. Represents the germination and development of veg from seeds or rhizome fragments
    distributed by water or wind.

    Parameters
    ----------
    topof : ndarray
        [m] Elevation domain.
    MHW : float
        [m] Mean high water.
    prob : float
        Probability of new pioneer vegetation establishing.
    RNG :
        Random Number Generator object.
    Returns
    ----------
    pioneer_established : ndarray
        [bool] Cells into which new vegetation has successfully established.
    """

    # Vertices (these need to be specified)
    x1 = 0.0
    x2 = 2.0
    x3 = 3.0
    x4 = 4.5
    x5 = 20.0
    y1 = prob
    y2 = prob
    y3 = prob
    y4 = prob
    y5 = prob

    # Slopes between vertices (calculated from vertices)
    s12 = (y2 - y1) / (x2 - x1)
    s23 = (y3 - y2) / (x3 - x2)
    s34 = (y4 - y3) / (x4 - x3)
    s45 = (y5 - y4) / (x5 - x4)

    # Process in chunks to reduce memory consumption
    pioneer_establish_prob = np.zeros(topof.shape)  # Initialize
    for n in range(6):
        if n == 0:
            leg = (topof - MHW < x1) * 0
        elif n == 1:
            leg = (topof - MHW >= x1) * (topof - MHW < x2) * ((topof - MHW - x1) * s12 + y1)
        elif n == 2:
            leg = (topof - MHW >= x2) * (topof - MHW < x3) * ((topof - MHW - x2) * s23 + y2)
        elif n == 3:
            leg = (topof - MHW >= x3) * (topof - MHW < x4) * ((topof - MHW - x3) * s34 + y3)
        elif n == 4:
            leg = (topof - MHW >= x4) * (topof - MHW < x5) * ((topof - MHW - x4) * s45 + y4)
        else:
            leg = (topof - MHW >= x5) * 0
        pioneer_establish_prob += leg

    pioneer_established = RNG.random(topof.shape) < pioneer_establish_prob

    return pioneer_established


def spec2_zonation(spec2, topo, min_elev, max_elev, dune_threshold, MHW, cellsize):
    """Determines where across the model domain species2 can establish, based on elevation,
    dune crestline, and elevation of fronting dune."""

    dune_crestline, not_gap = foredune_crest(topo, MHW, cellsize)
    longshore, crossshore = spec2.shape

    # ---------
    # Must be landward of the foredune crest
    landward_of_dunecrest = np.zeros(topo.shape, dtype=bool)
    for ls in range(longshore):
        landward_of_dunecrest[ls, dune_crestline[ls]:] = True

    # ---------
    # Must be fronted by sufficiently tall dune
    index = np.argmax(topo - MHW > dune_threshold, axis=1)
    index[index == 0] = -1
    fronting_low_dune = np.zeros(topo.shape, dtype=bool)
    for ls in range(longshore):
        fronting_low_dune[ls, :index[ls]] = True

    # ---------
    # Determine where spec2 can establish; must be landward of dunecrest, within elevation range, fronted by tall dune
    shrub_allowed = landward_of_dunecrest * np.logical_and(topo - MHW > min_elev, topo - MHW <= max_elev) * ~fronting_low_dune

    return shrub_allowed


def shoreline_change_from_CST(
        d_sf,
        k_sf,
        s_sf_eq,
        RSLR,
        Qbe,
        Qow,
        x_s,
        x_t,
        dy,
        storm_iterations_per_year,
        cellsize,
):
    """Shoreline change from cross-shore sediment transport following Lorenzo-Trueba and Ashton (2014).

    Parameters
    ----------
    d_sf : float
        [m] Shoreface depth.
    k_sf : flaot
        [k^m/m/yr] Shoreface flux constant.
    s_sf_eq : float
        Shoreface equilibrium slope.
    RSLR :  float
        [m/yr] Relative sea-level rise rate.
    Qbe : ndarray
        [m^3/m/ts] Volume of sediment removed from (or added to) the upper shoreface by fairweather beach/duneface change.
    Qow : ndarray
        [m^3/ts] Volume of sediment removed from the upper shoreface by overwash.
    x_s : ndarray
        [m] Cross-shore shoreline position relative to start of simulation.
    x_t : ndarray
        [m] Cross-shore shoreface toe position relative to start of simulation.
    dy : int
        [m] Alongshore length between shoreline nodes, i.e. alongshore section length.
    storm_iterations_per_year : int
        Number of storm/shoreline change iterations in a model year.
    cellsize : float
        [m] Model cell dimensions.

    Returns
    ----------
    x_s
        [m] New cross-shore shoreline position relative to start of simulation for each cell length alongshore.
    x_t
        [m] New cross-shore shoreface toe position relative to start of simulation for each cell length alongshore.
    s_sf
        [m/m] Slope of the shoreface for each row cell length alongshore.
    """

    RSLR /= storm_iterations_per_year  # [m] Convert from m/year to m/timestep (timestep typically 0.04 yr)
    k_sf /= storm_iterations_per_year  # [m^3/yr] Convert from m^3/year to m^3/timestep (timestep typically 0.04 yr)
    Qow[Qow < 0] = 0

    # Shoreface Flux
    s_sf = d_sf / (x_s - x_t)
    Qsf = k_sf * (s_sf_eq - s_sf)  # [m^3/m/ts]

    # Toe, Shoreline, and island base elevation changes
    x_t_dt_temp = (4 * Qsf / d_sf) + (2 * RSLR / s_sf)
    x_s_dt_temp = (2 * (Qow + Qbe) / d_sf) - (4 * Qsf / d_sf)  # Beach/dune change (Qbe) added to LTA14 formulation, barrier height removed

    # Find mean change in x_s and x_t for every dy meters alongshore
    x_t_dt_dy_mean = np.nanmean(np.pad(x_t_dt_temp, (0, 0 if x_t_dt_temp.size % dy == 0 else dy - x_t_dt_temp.size % dy), mode='constant', constant_values=np.NaN).reshape(-1, dy), axis=1)
    x_s_dt_dy_mean = np.nanmean(np.pad(x_s_dt_temp, (0, 0 if x_s_dt_temp.size % dy == 0 else dy - x_s_dt_temp.size % dy), mode='constant', constant_values=np.NaN).reshape(-1, dy), axis=1)

    x_t_dt = np.repeat(x_t_dt_dy_mean, dy)[:len(x_t)] / cellsize
    x_s_dt = np.repeat(x_s_dt_dy_mean, dy)[:len(x_s)] / cellsize

    # Record changes
    x_t = x_t + x_t_dt
    x_s = x_s + x_s_dt

    return x_s, x_t, s_sf  # [m]


def ocean_shoreline(topof, MHW):
    """Returns location of the ocean shoreline.

    Parameters
    ----------
    topof : ndarray
        [unit] Present elevation domain.
    MHW : float
        [unit] Mean high water elevation. Must be same units as topof.

    Returns
    ----------
    shoreline : ndarray
        Cross-shore location of the ocean shoreline for each row alongshore.
    """

    shoreline = np.argmax(topof >= MHW, axis=1)

    return shoreline


@njit(cache=True)
def backbarrier_shoreline(topof, MHW):
    """Returns location of the back-barrier shoreline.

    Parameters
    ----------
    topof : ndarray
        [m] Present elevation domain.
    MHW : float
        [m] Mean high water elevation.

    Returns
    ----------
    BBshoreline : ndarray
        Cross-shore location of the back-barrier shoreline for each row alongshore.
    """

    # BBshoreline = topof.shape[1] - np.argmax(np.fliplr(topof) >= MHW, axis=1) - 1

    water = topof < MHW
    BBshoreline = np.zeros(topof.shape[0], dtype=np.int32)

    # Finds the first continous section of N subaqeuous cells landward of the ocean shoreline, and takes the first cell of that section as the back-barrier shoreline
    N = 25  # [cells] Threshold number of cells for subaqueous section; assumes any subaqeuous cells < N is interior pond
    for ls in range(topof.shape[0]):
        x_s = np.argwhere(water[ls, :] < 1)[0][0]
        bb_water = np.argwhere(water[ls, x_s:] > 0)
        x_bb = topof.shape[1] - 1
        if len(bb_water) > 0:
            for q in range(len(bb_water)):
                x_bb_temp = bb_water[q][0] + x_s - 1

                if x_bb_temp + N <= topof.shape[1]:
                    if np.all(water[ls, x_bb_temp: x_bb_temp + N] > 0):
                        x_bb = x_bb_temp
                        break
                else:
                    if np.all(water[ls, x_bb_temp: topof.shape[1]] > 0):
                        x_bb = x_bb_temp
                        break

        BBshoreline[ls] = np.int32(x_bb)

    # # Simple version: Takes first subaqueous cell landward of ocean shoreline as back-barrier shoreline
    # for ls in range(topof.shape[0]):
    #     x_s = np.argwhere(water[ls, :] < 1)[0][0]
    #     if x_s + 10 < topof.shape[1]:
    #         bb_water = np.argwhere(water[ls, x_s + 10:] > 0)
    #     else:
    #         bb_water = np.argwhere(water[ls, x_s:] > 0)
    #     x_bb = min(bb_water[0][0] + x_s - 1 if len(bb_water) > 0 else topof.shape[1] - 1, topof.shape[1])
    #     BBshoreline[ls] = x_bb

    return BBshoreline


def backbarrier_shoreline_nonjitted(topof, MHW):
    """Returns location of the back-barrier shoreline. Non-jitted version.

    Parameters
    ----------
    topof : ndarray
        [m] Present elevation domain.
    MHW : float
        [m] Mean high water elevation.

    Returns
    ----------
    BBshoreline : ndarray
        Cross-shore location of the back-barrier shoreline for each row alongshore.
    """

    # BBshoreline = topof.shape[1] - np.argmax(np.fliplr(topof) >= MHW, axis=1) - 1

    water = topof < MHW
    BBshoreline = np.zeros(topof.shape[0], dtype=np.int32)

    # Finds the first continous section of N subaqeuous cells landward of the ocean shoreline, and takes the first cell of that section as the back-barrier shoreline
    N = 25  # [cells] Threshold number of cells for subaqueous section; assumes any subaqeuous cells < N is interior pond
    for ls in range(topof.shape[0]):
        x_s = np.argwhere(water[ls, :] < 1)[0][0]
        bb_water = np.argwhere(water[ls, x_s:] > 0)
        x_bb = topof.shape[1] - 1
        if len(bb_water) > 0:
            for q in range(len(bb_water)):
                x_bb_temp = bb_water[q][0] + x_s - 1

                if x_bb_temp + N <= topof.shape[1]:
                    if np.all(water[ls, x_bb_temp: x_bb_temp + N] > 0):
                        x_bb = x_bb_temp
                        break
                else:
                    if np.all(water[ls, x_bb_temp: topof.shape[1]] > 0):
                        x_bb = x_bb_temp
                        break

        BBshoreline[ls] = np.int32(x_bb)

    # # Simple version: Takes first subaqueous cell landward of ocean shoreline as back-barrier shoreline
    # for ls in range(topof.shape[0]):
    #     x_s = np.argwhere(water[ls, :] < 1)[0][0]
    #     if x_s + 10 < topof.shape[1]:
    #         bb_water = np.argwhere(water[ls, x_s + 10:] > 0)
    #     else:
    #         bb_water = np.argwhere(water[ls, x_s:] > 0)
    #     x_bb = min(bb_water[0][0] + x_s - 1 if len(bb_water) > 0 else topof.shape[1] - 1, topof.shape[1])
    #     BBshoreline[ls] = x_bb

    return BBshoreline


@njit(cache=True)
def maintain_equilibrium_backbarrier_depth(topo, eq_depth, MHW):
    """Adjusts all back-barrier bay cells below equilubrium depth to equilibrium depth and returns updated elevation domain."""

    # Back-barrier shoreline
    bb_shoreline = backbarrier_shoreline(topo, MHW)

    # Adjust all bay cells at or below eq depth to eq depth
    for y in range(topo.shape[0]):
        topo[y, bb_shoreline[y]:][topo[y, bb_shoreline[y]:] < MHW - eq_depth] = MHW - eq_depth

    return topo


def foredune_crest(topo, MHW, cellsize, buffer=25, window_XL=150, window_large=75, window_small=11):
    """Finds and returns the location of the foredune crest for each grid column alongshore.

    Parameters
    ----------
    topo : ndarray
        [m] Present elevation domain.
    MHW : ndarray
        [m] Mean high water.
    cellsize : float
        [m] Model cell dimensions.
    buffer : int
        [m] Buffer for searching for foredune crests around rough estimate of dune location (dune crest trendline).
    window_XL : int
        [m] Window size for alongshore moving average of topography to find dune crest trendline.
    window_large : int
        [m] Window size for primary broad savgol smoothing of dune crest line.
    window_small : int
        [m] Window size for secondary narrow savgol smoothing of dune crest line.

    Returns
    ----------
    crestline : ndarray
        Cross-shore location of the dune crest for each row alongshore.
    not_gap : ndarry
        Boolean array of alongshore length where True represents cross-shore profiles where a dune crest is present, and False where no dune crest is present (i.e., dune gap)
    """

    x_s = ocean_shoreline(topo, MHW)
    x_b = backbarrier_shoreline(topo, MHW)
    x_s_min = np.min(x_s)
    x_b_max = np.max(x_b)

    topo = topo[:, x_s_min: x_b_max]

    # Parameters
    buffer = int(buffer / cellsize)  # [m]
    window_XL = int(window_XL / cellsize)  # Window size for alongshore moving average of topography
    window_large = int(window_large / cellsize)  # Window size for primary broad savgol smoothening
    window_small = int(window_small / cellsize)  # Window size for secondary narrow savgol smoothening
    if window_XL > topo.shape[0]:
        window_XL = topo.shape[0]
    if window_large > topo.shape[0]:
        window_large = topo.shape[0]

    # Step 1: Find cross-shore location of maximum elevation for each cell alongshore of averaged topography
    moving_avg_elevation = uniform_filter1d(topo, axis=0, size=window_XL)  # Rolling average in alongshore direction
    crestline = find_max_elev(moving_avg_elevation, x_s, x_s_min, x_b, cellsize)

    # Step 2: Broad smoothing of maximum-elevation line. This gives a rough area of where the dunes are or should be
    crestline = np.round(savgol_filter(crestline, window_large, 1)).astype(int)

    # Step 3: Find peaks with buffer of broadly-smoothened line. If no peak is found, location is marked as gap
    crestline, not_gap = find_crest_buffer(topo, crestline, crestline, buffer, MHW)

    # Step 4: Narrow smoothing of peak-buffer line
    crestline = np.round(savgol_filter(crestline, window_small, 1)).astype(int)

    # Step 5: Ensure crestline is landward of ocean shoreline
    crestline[crestline <= 0] = 1
    crestline[crestline <= x_s + (8 / cellsize)] = x_s[crestline <= x_s + (8 / cellsize)] + (8 / cellsize)  # Dune crestline has to be at least 8 m landward of ocean shoreline

    # Step 6: Add back x-coordinate removed from original domain (to speed up function)
    crestline += x_s_min

    return crestline.astype(int), not_gap


@njit(cache=True)
def find_max_elev(topo_avg, x_s, x_s_min, x_b, cellsize, threshold_width=300):
    """Finds cross-shore location of maximum elevation of averaged topography, with cross-shore search boundaries specified by barrier width."""

    x_s -= x_s_min
    x_b -= x_s_min
    barrier_width = (x_b - x_s)
    crestline = np.zeros(topo_avg.shape[0])
    for ls in range(topo_avg.shape[0]):
        if barrier_width[ls] < threshold_width / cellsize:
            xmax = int(max(x_s[ls] + 100, x_b[ls]))  # If barrier narrower than threshold, search in first 100 m (or up to back-barrier shoreline)
            if topo_avg[ls, x_s[ls]: xmax].size > 0:
                crestline[ls] = np.argmax(topo_avg[ls, x_s[ls]: xmax])
            else:
                if ls > 0:
                    crestline[ls] = crestline[ls - 1]
                else:
                    crestline[ls] = int(min(x_s[ls] + 20 / cellsize, topo_avg.shape[1]))
        else:
            if topo_avg[ls, x_s[ls]: x_s[ls] + int(barrier_width[ls] / 3)].size > 0:
                crestline[ls] = np.argmax(topo_avg[ls, x_s[ls]: x_s[ls] + int(barrier_width[ls] / 3)])  # If barrier wider than threshold, search only in first third of barrier
            else:
                if ls > 0:
                    crestline[ls] = crestline[ls - 1]
                else:
                    crestline[ls] = int(min(x_s[ls] + 20 / cellsize, topo_avg.shape[1]))
    crestline += x_s

    return crestline


@njit(cache=True)
def find_crest_buffer(topo, line_init, crestline, buffer, MHW):
    """Find peaks within buffer of location of line_init; return new crestline."""

    threshold = 0.6  # [m] Threshold backshore drop for peak detection
    crest_pct = 0.1

    not_gap = np.ones(line_init.shape, dtype=np.int8)  # Array indicating which cells in crestline returned an index for an actual peak (i.e., not gap, [1]) and which cells for which no peak was found (i.e., gap, [0])

    last_peak_idx = 0
    for r in range(len(topo)):
        if line_init[r] > 0:
            mini = max(0, line_init[r] - buffer)
            maxi = min(topo.shape[1] - 1, line_init[r] + buffer)
            loc, peak_found = find_crests(topo[r, mini: maxi], MHW, threshold, crest_pct)
            if not peak_found:
                not_gap[r] = 0  # Gap
                if np.isnan(loc):
                    crestline[r] = crestline[r - 1]
                else:
                    crestline[r] = int(mini + loc)
            else:
                crestline[r] = int(mini + loc)
                if r - last_peak_idx > 1:  # Linear interpolation between bookending peaks across peakless sections
                    offset = crestline[r] - crestline[last_peak_idx]
                    newline = np.round((np.arange(r - last_peak_idx) * offset / (r - last_peak_idx)) + crestline[last_peak_idx])
                    crestline[last_peak_idx: r] = newline.astype(np.int32)
                last_peak_idx = r
        else:
            crestline[r] = int(np.argmax(topo[r, :]))

    return crestline, not_gap


def foredune_heel(topof, crestline, not_gap, cellsize, threshold, window_small=11):
    """Finds and returns the location of the foredune heel for each grid column alongshore."""

    longshore, crossshore = topof.shape
    heelline = np.zeros([longshore])

    for ls in range(longshore):
        # Loop landward from the crest
        idx = crestline[ls]
        while idx < crossshore:

            # Check the elevation difference
            elevation_difference = topof[ls, crestline[ls]] - topof[ls, idx]
            if idx + 1 >= crossshore:
                break
            elif topof[ls, idx + 1] < topof[ls, idx]:
                idx += 1
            elif elevation_difference >= threshold:
                break
            elif topof[ls, idx + 1] * 0.95 >= topof[ls, idx]:
                break
            else:
                idx += 1

        # Make a reference copy of the profile with a straight line from the Shoreline to Crest
        z = topof[ls, :]  # Elevation profile
        crest_idx = crestline[ls]
        z_ref = z.copy()
        z_ref[crest_idx: idx] = np.linspace(start=z[crest_idx],
                                            stop=z[idx],
                                            num=idx - crest_idx)

        # Subtract the reference from the original profile and idenitfy the maximum point
        z_diff = z_ref - z
        heel_idx = np.argmax(z_diff)

        heelline[ls] = heel_idx

    # Fill in gaps with linear interpolation
    x = np.arange(len(heelline))
    xp = np.nonzero(heelline * not_gap)[0]
    if len(xp) > 0:  # If there are any gaps
        fp = heelline[xp]
        heelline = np.interp(x, xp, fp)  # Interpolate

    window_small = int(window_small / cellsize)  # Window size for savgol smoothening
    heelline = np.round(savgol_filter(heelline, window_small, 1)).astype(int)

    return heelline


def foredune_toe(topo, dune_crest_loc, MHW, not_gap, cellsize, window_small=11):
    """Finds the dune toe locationd using the stretched sheet method from Mitasova et al. (2011), based on AUTOMORPH (Itzkin et al., 2021)"""

    longshore, crossshore = topo.shape
    shoreline_loc = ocean_shoreline(topo, MHW)

    dune_toe_loc = np.zeros([longshore])  # Initialize

    for ls in range(longshore):
        z = topo[ls, :]  # Elevation profile
        crest_idx = dune_crest_loc[ls]
        shoreline_idx = shoreline_loc[ls]

        if crest_idx > shoreline_idx:

            # Make a reference copy of the profile with a straight line from the Shoreline to Crest
            z_ref = z.copy()
            z_ref[shoreline_idx:crest_idx] = np.linspace(start=z[shoreline_idx],
                                                         stop=z[crest_idx],
                                                         num=crest_idx - shoreline_idx)

            # Subtract the reference from the original profile and idenitfy the maximum point
            z_diff = z_ref - z
            toe_idx = np.argmax(z_diff)
        else:
            toe_idx = crest_idx

        # Store the toe location
        dune_toe_loc[ls] = toe_idx

    # Fill in gaps with linear interpolation
    x = np.arange(len(dune_toe_loc))
    xp = np.nonzero(dune_toe_loc * not_gap)[0]
    if len(xp) > 0:  # If there are any gaps
        fp = dune_toe_loc[xp]
        dune_toe_loc = np.interp(x, xp, fp)  # Interpolate

    window_small = int(window_small / cellsize)  # Window size for savgol smoothening
    dune_toeline = np.round(savgol_filter(dune_toe_loc, window_small, 1)).astype(int)

    return dune_toeline


@njit(cache=True)
def find_local_maxima(profile):
    """Finds and returns an array of indices of local maxima from an elevation profile."""

    pks_idx = []
    r = 1
    while r < len(profile) - 1:
        back = profile[r - 1]
        current = profile[r]
        forward_idx = r + 1
        while profile[forward_idx] == current and forward_idx <= len(profile):
            forward_idx += 1
        front = profile[forward_idx]

        if np.logical_and(back < current, front < current):
            pks_idx.append(r)

        r = forward_idx

    return np.asarray(pks_idx)


@njit(cache=True)
def find_crests(profile, MHW, threshold, crest_pct):
    """Finds foredune peak of profile following Automorph (Itzkin et al., 2021). Returns NaN if no dune peak found on profile."""

    # Find peaks on the profile. The indices increase landwards
    pks_idx = find_local_maxima(profile)

    # Remove peaks below MHW
    if len(pks_idx) > 0:
        pks_idx = pks_idx[profile[pks_idx] > MHW]

    peak_found = False
<<<<<<< HEAD
    
=======

>>>>>>> 8ccf3999
    # If there aren't any peaks, return NaN
    if len(pks_idx) == 0:
        idx = np.nan

    else:

        # Loop through the peaks
        for idx in pks_idx:
            backshore_drop = 0

            # Set the current peak elevation
            curr_elevation = profile[idx]

            # Loop landwards across the profile
            check_idx = idx
            while check_idx < len(profile):

                # Check that the next landward point is lower
                if check_idx + 1 >= len(profile):
                    break
                elif profile[check_idx + 1] > profile[idx]:
                    break
                else:

                    # Check the elevation distance
                    check_elevation = profile[check_idx + 1]
                    backshore_drop = curr_elevation - check_elevation
                    if backshore_drop >= threshold:
                        peak_found = True
                        break
                    else:
                        check_idx += 1

            if backshore_drop >= threshold:

                # Check the seaward peaks
                lo = profile[idx] * (1 - crest_pct)
                pks_idx = pks_idx[profile[pks_idx] > lo]
                if len(pks_idx) > 0:
                    idx = pks_idx[0]
                break

        # If there aren't any peaks with backshore drop past threshold, set to NaN
        if not peak_found:
            idx = np.argmax(profile)

    return idx, peak_found


def stochastic_storm(pstorm, iteration, storm_list, beach_slope, longshore, MHW, RNG):
    """Stochastically determines whether a storm occurs for this timestep, and, if so, stochastically determines the relevant characteristics of the storm (i.e., water levels, duration).

    Parameters
    ----------
    pstorm : ndarray
        Empirical probability of storm occuring for each iteration of the year.
    iteration : int
        Present iteration for the year.
    storm_list : ndarray
        List of synthetic storms (rows), with wave and tide statistics (columns) desccribing each storm. Order of statistics: Hs, dur, TWL, SL, Tp, R2, Rlow. Elevations in NAVD88.
    beach_slope : float
        Equilibrium beach slope.
    longshore :
        [m] Longshore length of model domain.
    MHW : float
        [m NAVD88] Mean high water elevation.
    RNG :
        Random number generator, either seeded or unseeded.

    Returns
    ----------
    storm
        Bool whether or not storm occurs this time step.
    Rhigh
        [m NAVD88] Highest elevation of the landward margin of runup (i.e. total water level).
    Rlow
        [m NAVD88] Lowest elevation of the landward margin of runup.
    dur
        [hrs] Duration of storm.
    """

    # Determine if storm will occur this iteration
    storm = RNG.random() < pstorm[iteration]

    if storm:
        # Randomly select storm from list of synthetic storms
        n = RNG.integers(0, len(storm_list))  # Randomly selected storm
        Hs = storm_list[n, 0]  # Significant wave height
        dur = storm_list[n, 1]  # Duration
        SL = storm_list[n, 3]  # Sea-level [m NAVD88]
        Tp = storm_list[n, 4]  # Wave period

        # Calculate simulated R2% and add to SL to get the simulated TWL
        # Recalculated here instead of using TWL value from synthetic storm list because beach slope varies alongshore in MEEB
        L0 = (9.8 * Tp ** 2) / (2 * np.pi)  # Wavelength
        Setup = 0.35 * beach_slope * np.sqrt(Hs * L0)
        Sin = 0.75 * beach_slope * np.sqrt(Hs * L0)  # Incident band swash
        Sig = 0.06 * np.sqrt(Hs * L0)  # Infragravity band swash
        Swash = np.sqrt((Sin ** 2) + (Sig ** 2))  # Total swash
        R2 = 1.1 * (Setup + (Swash / 2))  # R2%

        # Calculate storm water levels
        Rhigh = SL + R2
        Rlow = (Rhigh - (Swash / 2))

        # No storm if TWL < MHW
        if (Rhigh <= MHW).all():
            storm = False
    else:
        Rhigh = 0
        Rlow = 0
        dur = 0

    Rhigh = Rhigh * np.ones(longshore, dtype=np.float32)
    Rlow = Rlow * np.ones(longshore, dtype=np.float32)

    return storm, Rhigh, Rlow, int(dur)


def get_storm_timeseries(storm_timeseries, it, longshore, MHW, hindcast_start):
    """Returns storm characteristics for this model iteration from an empirical storm timeseries.

    Parameters
    ----------
    storm_timeseries : ndarray
        Table of observed storm events.
    it : int
        Current model iteration.
    longshore : int
        [m] Longshore length of model domain.
    MHW : float
        [m NAVD88] Mean high water elevation.
    hindcast_start :
        [week] Week (1/50 year) to start hindcast from.

    Returns
    ----------
    storm
        Bool whether or not storm occurs this time step.
    Rhigh
        [m MHW] Highest elevation of the landward margin of runup (i.e. total water level).
    Rlow
        [m MHW] Lowest elevation of the landward margin of runup.
    dur
        [hrs] Duration of storm.
    """

    it_effective = it + hindcast_start

    if it_effective in storm_timeseries[:, 0]:
        idx = np.where(storm_timeseries[:, 0] == it_effective)[0][0]
        Rhigh = storm_timeseries[idx, 1] * np.ones(longshore, dtype=np.float32)
        Rlow = storm_timeseries[idx, 2] * np.ones(longshore, dtype=np.float32)
        dur = storm_timeseries[idx, 3]
        if storm_timeseries[idx, 1] <= MHW:
            storm = False  # No storm if TWL < MHW
        else:
            storm = True
    else:
        storm = False
        Rhigh = np.zeros(longshore, dtype=np.float32)
        Rlow = np.zeros(longshore, dtype=np.float32)
        dur = 0

    return storm, Rhigh, Rlow, int(dur)


def storm_processes(
        topof,
        Rhigh,
        dur,
        Rin,
        Cs,
        nn,
        MaxUpSlope,
        fluxLimit,
        Qs_min,
        Kow,
        mm,
        MHW,
        Cbb,
        Qs_bb_min,
        substep,
        beach_equilibrium_slope,
        swash_erosive_timescale,
        beach_substeps,
        x_s,
        cellsize,
        spec1,
        spec2,
        flow_reduction_max_spec1,
        flow_reduction_max_spec2,
):
    """Resolves topographical change from storm events. Landward of dune crest: overwashes barrier interior where storm water levels exceed
        pre-storm dune crests following Barrier3D (Reeves et al., 2021) flow routing. Seaward of dune crest: determines topographic change of beach
        and dune face following swash transport equations from Larson et al. (2004).

        Parameters
        ----------
        topof : ndarray
            [m NAVD88] Current elevation domain.
        Rhigh : ndarray
            [m NAVD88] Highest elevation of the landward margin of runup (i.e. total water level).
        dur: int
            [hrs] Duration of storm.
        Rin : float
            [m^3/hr] Flow infiltration and drag parameter for overwash.
        Cs : float
            Constant for representing flow momentum for sediment transport in inundation overwash regime.
        nn : float
            Flow routing constant.
        MaxUpSlope : float
            Maximum slope water can flow uphill.
        fluxLimit : float
            [m/hr] Maximum elevation change allowed per time step (prevents instabilities)
        Qs_min : float
            [m^3/hr] Minimum discharge out of cell needed to transport sediment.
        Kow : float
            Sediment transport coefficient for overwash.
        mm : float
            Inundation overwash constant.
        MHW : float
            [m NAVD88] Mean high water.
        Cbb : float
            [%] Coefficient for exponential decay of sediment load entering back-barrier bay for overwash.
        Qs_bb_min : float
            [m^3/hr] Minimum discharge out of subaqueous back-barrier cell needed to transport sediment.
        substep : int
            Number of substeps to run for each hour in run-up overwash regime (e.g., 3 substeps means discharge/elevation updated every 20 minutes).
        beach_equilibrium_slope : float
            Beach equilibrium slope.
        swash_erosive_timescale : float
            Non-dimensional erosive timescale coefficient for beach/duneface sediment transport.
        beach_substeps : int
            Number of substeps per iteration of beach/duneface model; instabilities will occur if too low.
        x_s : ndarray
            Alongshore array of ocean shoreline locations.
        cellsize : float
            [m] Horizontal dimension of model grid cells
        spec1 : ndarray
            [%] Map of  vegetation effectiveness for species 1
        spec2 : ndarray
            [%] Map of  vegetation effectiveness for species 2
        flow_reduction_max_spec1 : float
            Proportion of overwash flow reduction through a cell populated with species 1 at full effectiveness (i.e., full density)
        flow_reduction_max_spec2 : float
            Proportion of overwash flow reduction through a cell populated with species 2 at full effectiveness (i.e., full density)

        Returns
        ----------
        topof
            [m NAVD88] Updated elevation domain.
        OWloss
            [m^3] Volume of overwash deposition landward of dune crest for each cell unit alongshore.
        netDischarge
            [m^3] Map of discharge aggregated for duration of entire storm.
        inundated
            [bool] Map of cells inundated during storm event
        BeachDune_Volume_Change
            [m^3/m] Dune & beach volumetric change summed for each row alongshore.
        """

    longshore, crossshore = topof.shape
    cell_area = cellsize * cellsize

    # Set Up Flow Routing Domain
    domain_width_start = 0  # np.min(ocean_shoreline(topof, MHW))  # [cells]  ToDo: Slight difference if domain_width_start set to ocean shoreline
    Elevation = topof[:, domain_width_start:].copy()  # [m NAVD88]
    domain_width = Elevation.shape[1]  # [cells]
    dune_crest_loc = foredune_crest(Elevation, MHW, cellsize)[0]  # Cross-shore location of pre-storm dune crest

    # Initialize Memory Storage Arrays
    OWloss = np.zeros([longshore], dtype=np.float32)  # [m^3] Aggreagate volume of overwash deposition landward of dune crest for this storm

    # Modify based on number of substeps
    fluxLimit /= substep  # [m/hr] Maximum elevation change during one storm hour allowed
    Qs_min /= substep * cell_area
    Qs_bb_min /= substep * cell_area
    iterations = int(floor(dur) * substep)

    BeachDune_Volume_Change = np.zeros([longshore], dtype=np.float32)  # [m^3] Initialize dune/beach volume change: (-) loss, (+) gain
    inundated = np.zeros(topof.shape).astype(bool)  # Initialize

    area_time_conversion = cell_area * substep

    # Run Storm
    for TS in range(iterations):

        # Find dune crest locations and heights for this storm iteration
        if TS % substep == 0:  # Update every storm hour (not every substep) for speed
            dune_crest_loc = foredune_crest(Elevation, MHW, cellsize)[0]  # Cross-shore location of pre-storm dune crest

        # ----------------------
        # Landward of Dune Crest

        # Route Overwash
        overwash_inundated, SedFluxDiff = route_overwash(
            Elevation,
            dune_crest_loc,
            MHW,
            domain_width,
            longshore,
            Rhigh,
            Rin,
            Cs,
            nn,
            mm,
            MaxUpSlope,
            Kow,
            Qs_min,
            Cbb,
            Qs_bb_min,
            spec1,
            spec2,
            flow_reduction_max_spec1,
            flow_reduction_max_spec2,
            cellsize,
        )

        # Update Elevation After Every Storm Hour of Overwash
        ElevationChangeLandward = SedFluxDiff / area_time_conversion  # [m] Net elevation change
        ElevationChangeLandward[ElevationChangeLandward > fluxLimit] = fluxLimit  # Constrain to flux limit
        ElevationChangeLandward[ElevationChangeLandward < -fluxLimit] = -fluxLimit  # Constrain to flux limit
        ElevationChangeLandward[np.arange(longshore), dune_crest_loc] = 0  # Do not yet update elevation change at dune crest

        # Calculate and save volume of sediment deposited on/behind the barrier interior for every hour
        OWloss = OWloss + np.sum(ElevationChangeLandward, axis=1) * cell_area  # [m^3] For each cell alongshore

        # Record cells inundated from overwash
        inundated[:, domain_width_start:] = np.logical_or(inundated[:, domain_width_start:], overwash_inundated)  # Update inundated map with cells landward of dune crest

        # ---------------------
        # Seaward of Dune Crest

        # Beach-Dune Change
        ElevationChangeSeaward, dV, beach_inundated = calc_beach_dune_change(
            Elevation.copy(),
            cellsize,
            dune_crest_loc,
            x_s - domain_width_start,
            MHW,
            Rhigh,
            beach_equilibrium_slope,
            swash_erosive_timescale,
            beach_substeps,
        )

        ElevationChangeSeaward /= substep
        BeachDune_Volume_Change += dV / substep

        inundated[:, domain_width_start:] = np.logical_or(inundated[:, domain_width_start:], beach_inundated)  # Update inundated map with cells seaward of dune crest

        # ----------------
        # Update Elevation

        Elevation += ElevationChangeSeaward
        Elevation += ElevationChangeLandward

    # Update Elevation Domain After Storm
    topof[:, domain_width_start:] += Elevation - topof[:, domain_width_start:]  # [m NAVD88] Add change in elevation of barrier

    return topof, OWloss, inundated, BeachDune_Volume_Change


@njit(cache=True)
def calc_beach_dune_change(topo,
                           dx,
                           crestline,
                           x_s,
                           MHW,
                           Rhigh,
                           Beq,
                           Te,
                           substeps,
                           ):
    """Updates the topography seaward of the dune crest after one storm iteration using a cross-shore sand flux equation
        from the Coast Dune Model (Duran Vinent & Moore, 2015), which is based off of SBEACH from Larson et al. (2004). This function
        determines elevation change up to the dune crest and is coupled with the overwash flow routing function (which modifies
        the landscape landward of the dune crest).

        Parameters
        ----------
        topo : ndarray
            [m] Elevation domain.
        dx : float
            [m] Cell horizontal dimension.
        crestline : ndarray
            Alongshore array of dune crest locations.
        x_s : ndarray
            Alongshore array of ocean shoreline locations.
        MHW : float
            [m] Mean high water.
        Rhigh : ndarray
            [m MHW] Highest elevation of the landward margin of runup (i.e. total water level).
        Beq : float
            Beach equilibrium slope.
        Te : float
            Non-dimensional erosive timescale coefficient.
        substeps : int
            Number of substeps per iteration of beach/duneface model; instabilities will occur if too low.

        Returns
        ----------
        topoChange
            [m] Change in elevation for one storm iteration (1 hr).
        dV
            [m^3/m] Dune & beach volumetric change summed for each row alongshore.
        wetMap
            [bool] Map of beach/duneface cells inundated this storm iteration
        """

    Q = Te / substeps  # Erosive timescale flux multiplier

    # Initialize
    longshore, crossshore = topo.shape  # Domain dimensions
    wetMap = np.logical_and(np.zeros(topo.shape, dtype=np.float32), False)  # Initialize map of beach/duneface cells inundated this storm iteration
    topoPrestorm = topo.copy()

    for t in range(substeps):

        # Loop through each cell alongshore
        for y in range(longshore):

            xD = crestline[y]  # [m] Dune crest location
            Rh = Rhigh[y]  # [m NAVD88] Total water level
            xStart = int(x_s[y])  # [m] Start loction
            xFinish = xD + 1

            Qsize = xFinish - xStart

            if Qsize > 0:
                cont = True
                flux = np.zeros(Qsize, dtype=np.float32)  # Array of sediment flux for this substep at cross-shore position y

                wetMap[y, :xStart] = True  # All cells seaward of shoreline marked as inundated

                # Loop through each cell in domain from ocean shoreline to back-barrier bay shoreline
                for x in range(xStart, xFinish):

                    # Cell to operate on
                    zi = topo[y, x]

                    # Definition of boundary conditions
                    if x == xStart:
                        hprev = MHW
                    else:
                        hprev = topo[y, x - 1]

                    if x == xFinish - 1:
                        hnext = topo[y, xFinish]
                    else:
                        hnext = topo[y, x + 1]

                    if zi <= Rh < topo[y, x + 1]:
                        hnext = Rh
                        cont = False

                    # Local topo gradient
                    Bl = 0.5 * (hnext - hprev) / dx
                    Rexcess = Rh - zi

                    qs = (Beq - Bl) * Rexcess * Rexcess

                    # Store Sediment Flux
                    flux[x - xStart] = qs  # Update array of sediment flux for this substep at cross-shore position y

                    # Break if next cell is not inundated
                    if not cont:
                        break
                    else:
                        wetMap[y, x] = True  # Record cell as inundated

                divq = gradient(flux, dx)  # [m/s] Flux divergence
                dzdt = divq * Q  # [m/substep] Change in elevation for this timestep
                # dzdt[np.logical_or(np.isnan(dzdt), np.isinf(dzdt))] = 0  # Use to protect against potential for rare instatbilities
                topo[y, xStart: xFinish] -= dzdt  # [m/substep] Update elevation for this substep with the flux multiplier

    # Determine topographic change for storm iteration
    topoChange = topo - topoPrestorm
    dV = np.sum(topoChange, axis=1) * (dx ** 2)  # [m^3] Change in volume for the beach/dune system from the storm iteration: (-) loss, (+) gain

    return topoChange, dV, wetMap


@njit(cache=True)
def gradient(y, dx=1.0):
    """Computes the gradient using second order accurate central differences in the interior points
    and first order accurate one-sides (forward or backwards) differences at the boundaries. The returned gradient
    hence has the same shape as the input array. Same as numpy.gradient(), but this one works with numba.

    Parameters
    ----------
    y : ndarray
        Array to compute gradient on.
    dx : float, optional
        Spacing between points in y.

    Returns
    ----------
    grad
        Gradient, in array same size as input.
    """

    stop = len(y) - 1
    grad = np.zeros(y.shape, dtype=np.float32)
    grad[0] = (y[0 + 1] - y[0]) / dx  # Boundary
    grad[-1] = (y[-1] - y[-1 - 1]) / dx  # Boundary
    for i in range(1, stop):
        grad[i] = (y[i + 1] - y[i - 1]) / (2 * dx)

    return grad


@njit(cache=True)
def route_overwash(
        Elevation,
        dune_crest_loc,
        MHW,
        domain_width,
        longshore,
        Rhigh,
        Rin,
        Cs,
        nn,
        mm,
        MaxUpSlope,
        Kow,
        Qs_min,
        Cbb,
        Qs_bb_min,
        spec1,
        spec2,
        flow_reduction_max_spec1,
        flow_reduction_max_spec2,
        cellsize,
):
    """Routes overwash and sediment for one storm iteration based off of Barrier3D (Reeves et al., 2021)"""

    Discharge = np.zeros(Elevation.shape, dtype=np.float32)
    SedFluxIn = np.zeros(Elevation.shape, dtype=np.float32)
    SedFluxOut = np.zeros(Elevation.shape, dtype=np.float32)

    # Find height of dune crest alongshore
    dune_crest_height_m = np.zeros(longshore, dtype=np.float32)
    for ls in range(longshore):
        dune_crest_height_m[ls] = Elevation[ls, dune_crest_loc[ls]]  # [m NAVD88]

    overwash = Rhigh > dune_crest_height_m  # [bool] Identifies rows alongshore where dunes crest is overwashed

    if np.any(overwash):  # Determine if there is any overwash for this storm iteration

        # Calculate discharge through each dune cell for this storm iteration
        Rexcess = (Rhigh - dune_crest_height_m) * overwash  # [m] Height of storm water level above dune crest cells
        Vdune = np.sqrt(2 * 9.8 * Rexcess)  # [m/s] Velocity of water over each dune crest cell (Larson et al., 2004)
        Qdune = Vdune * (Rexcess * cellsize) * 3600  # [m^3/hr] Discharge at each overtopped dune crest cell

        # Set Discharge at Dune Crest
        for ls in range(longshore):
            Discharge[ls, dune_crest_loc[ls]] = Qdune[ls]
        flow_start = int(np.min(dune_crest_loc))

        for d in range(flow_start, domain_width - 1):
            #  Break out of flow routing if negligible discharge enters next landward row
            if d > np.max(dune_crest_loc) + 2 and np.sum(Discharge[:, d]) <= 0:
                break

            # Reduce discharge across row via infiltration
            if d > 0:
                Discharge[:, d][Discharge[:, d] > 0] -= Rin * cellsize ** 2  # Constant Rin, old method

            Discharge[:, d][Discharge[:, d] < 0] = 0

            for i in range(longshore):
                if Discharge[i, d] > 0:

                    Q0 = Discharge[i, d]

                    # Calculate Slopes
                    if i > 0:
                        S1 = (Elevation[i, d] - Elevation[i - 1, d + 1]) / (sqrt(2) * cellsize)
                        if np.isnan(S1) or np.isinf(S1):
                            S1 = 0
                    else:
                        S1 = np.nan

                    S2 = (Elevation[i, d] - Elevation[i, d + 1]) / cellsize
                    if np.isnan(S2) or np.isinf(S2):
                        S2 = 0

                    if i < (longshore - 1):
                        S3 = (Elevation[i, d] - Elevation[i + 1, d + 1]) / (sqrt(2) * cellsize)
                        if np.isnan(S3) or np.isinf(S3):
                            S3 = 0
                    else:
                        S3 = np.nan

                    # Calculate Discharge To Downflow Neighbors

                    # One or more slopes positive
                    if S1 > 0 or S2 > 0 or S3 > 0:

                        if S1 < 0 or np.isnan(S1):
                            S1e = 0
                        else:
                            S1e = S1
                        if S2 < 0 or np.isnan(S2):
                            S2e = 0
                        else:
                            S2e = S2
                        if S3 < 0 or np.isnan(S3):
                            S3e = 0
                        else:
                            S3e = S3

                        Q1 = (Q0 * S1e ** nn / (S1e ** nn + S2e ** nn + S3e ** nn))
                        Q2 = (Q0 * S2e ** nn / (S1e ** nn + S2e ** nn + S3e ** nn))
                        Q3 = (Q0 * S3e ** nn / (S1e ** nn + S2e ** nn + S3e ** nn))

                        if np.isnan(Q1):
                            Q1 = 0
                        if np.isnan(Q2):
                            Q2 = 0
                        if np.isnan(Q3):
                            Q3 = 0

                    # No slopes positive, one or more equal to zero
                    elif S1 == 0 or S2 == 0 or S3 == 0:

                        pos = 0
                        if S1 == 0:
                            pos += 1
                        if S2 == 0:
                            pos += 1
                        if S3 == 0:
                            pos += 1

                        Qx = Q0 / pos
                        if np.isnan(Qx):
                            Qx = 0

                        if S1 == 0 and i > 0:
                            Q1 = Qx
                        else:
                            Q1 = 0
                        if S2 == 0:
                            Q2 = Qx
                        else:
                            Q2 = 0
                        if S3 == 0 and i < (longshore - 1):
                            Q3 = Qx
                        else:
                            Q3 = 0

                    # All slopes negative
                    else:

                        if np.isnan(S1):
                            if not np.isinf(S2) and not np.isinf(S3):
                                Q1 = 0
                                Q2 = (Q0 * abs(S2) ** (-nn) / (abs(S2) ** (-nn) + abs(S3) ** (-nn)))
                                Q3 = (Q0 * abs(S3) ** (-nn) / (abs(S2) ** (-nn) + abs(S3) ** (-nn)))
                            else:
                                Q1 = 0
                                Q2 = Q0 / 2
                                Q3 = Q0 / 2
                        elif np.isnan(S3):
                            if not np.isinf(S1) and not np.isinf(S2):
                                Q1 = (Q0 * abs(S1) ** (-nn) / (abs(S1) ** (-nn) + abs(S2) ** (-nn)))
                                Q2 = (Q0 * abs(S2) ** (-nn) / (abs(S1) ** (-nn) + abs(S2) ** (-nn)))
                                Q3 = 0
                            else:
                                Q1 = Q0 / 2
                                Q2 = Q0 / 2
                                Q3 = 0
                        else:
                            if not np.isinf(S1) and not np.isinf(S2) and not np.isinf(S3):
                                Q1 = (Q0 * abs(S1) ** (-nn) / (abs(S1) ** (-nn) + abs(S2) ** (-nn) + abs(S3) ** (-nn)))
                                Q2 = (Q0 * abs(S2) ** (-nn) / (abs(S1) ** (-nn) + abs(S2) ** (-nn) + abs(S3) ** (-nn)))
                                Q3 = (Q0 * abs(S3) ** (-nn) / (abs(S1) ** (-nn) + abs(S2) ** (-nn) + abs(S3) ** (-nn)))
                            else:
                                Q1 = Q0 / 3
                                Q2 = Q0 / 3
                                Q3 = Q0 / 3

                        if np.isnan(Q1):
                            Q1 = 0
                        if np.isnan(Q2):
                            Q2 = 0
                        if np.isnan(Q3):
                            Q3 = 0

                        if Elevation[i, d] > MHW:  # If subaerial
                            if abs(S1) > MaxUpSlope:
                                Q1 = 0
                            else:
                                Q1 = Q1 * (1 - (abs(S1) / MaxUpSlope))

                            if abs(S2) > MaxUpSlope:
                                Q2 = 0
                            else:
                                Q2 = Q2 * (1 - (abs(S2) / MaxUpSlope))

                            if abs(S3) > MaxUpSlope:
                                Q3 = 0
                            else:
                                Q3 = Q3 * (1 - (abs(S3) / MaxUpSlope))

                    # Save Discharge
                    # Cell 1
                    if i > 0:
                        if spec1[i - 1, d] > 0 and spec2[i - 1, d] > 0:
                            flow_reduction_max_proportional = flow_reduction_max_spec1 * spec1[i - 1, d] / (spec1[i - 1, d] + spec2[i - 1, d]) + flow_reduction_max_spec2 * spec2[i - 1, d] / (spec1[i - 1, d] + spec2[i - 1, d])
                            Q1 = Q1 * (1 - (flow_reduction_max_proportional * (spec1[i - 1, d] + spec2[i - 1, d])))
                        elif spec1[i - 1, d] > 0:
                            Q1 = Q1 * (1 - (flow_reduction_max_spec1 * spec1[i - 1, d]))
                        else:
                            Q1 = Q1 * (1 - (flow_reduction_max_spec2 * spec2[i - 1, d]))
                        Discharge[i - 1, d + 1] += Q1

                    # Cell 2
                    if spec1[i, d] > 0 and spec2[i, d] > 0:
                        flow_reduction_max_proportional = flow_reduction_max_spec1 * spec1[i, d] / (spec1[i, d] + spec2[i, d]) + flow_reduction_max_spec2 * spec2[i, d] / (spec1[i, d] + spec2[i, d])
                        Q1 = Q1 * (1 - (flow_reduction_max_proportional * (spec1[i, d] + spec2[i, d])))
                    elif spec1[i, d] > 0:
                        Q2 = Q2 * (1 - (flow_reduction_max_spec1 * spec1[i, d]))
                    else:
                        Q2 = Q2 * (1 - (flow_reduction_max_spec2 * spec2[i, d]))
                    Discharge[i, d + 1] += Q2

                    # Cell 3
                    if i < (longshore - 1):
                        if spec1[i + 1, d] > 0 and spec2[i + 1, d] > 0:
                            flow_reduction_max_proportional = flow_reduction_max_spec1 * spec1[i + 1, d] / (spec1[i + 1, d] + spec2[i + 1, d]) + flow_reduction_max_spec2 * spec2[i + 1, d] / (spec1[i + 1, d] + spec2[i + 1, d])
                            Q1 = Q1 * (1 - (flow_reduction_max_proportional * (spec1[i + 1, d] + spec2[i + 1, d])))
                        elif spec1[i + 1, d] > 0:
                            Q3 = Q3 * (1 - (flow_reduction_max_spec1 * spec1[i + 1, d]))
                        else:
                            Q3 = Q3 * (1 - (flow_reduction_max_spec2 * spec2[i + 1, d]))
                        Discharge[i + 1, d + 1] += Q3

                    # Calculate Sed Movement
                    if Q1 > Qs_min * cellsize ** 2:
                        Qs1 = max(0, Kow * (Q1 * (S1 + Cs)) ** mm)
                    else:
                        Qs1 = 0

                    if Q2 > Qs_min * cellsize ** 2:
                        Qs2 = max(0, Kow * (Q2 * (S2 + Cs)) ** mm)
                    else:
                        Qs2 = 0

                    if Q3 > Qs_min * cellsize ** 2:
                        Qs3 = max(0, Kow * (Q3 * (S3 + Cs)) ** mm)
                    else:
                        Qs3 = 0

                    if np.isnan(Qs1):
                        Qs1 = 0
                    if np.isnan(Qs2):
                        Qs2 = 0
                    if np.isnan(Qs3):
                        Qs3 = 0

                    # Calculate Net Erosion/Accretion
                    # If cell is subaerial, elevation change is determined by difference between flux in vs. flux out
                    if Elevation[i, d] > MHW or np.sum(np.greater(Elevation[i, d + 1: d + 10], MHW)) > 0:
                        if i > 0:
                            SedFluxIn[i - 1, d + 1] += Qs1

                        SedFluxIn[i, d + 1] += Qs2

                        if i < (longshore - 1):
                            SedFluxIn[i + 1, d + 1] += Qs3

                        Qs_out = Qs1 + Qs2 + Qs3
                        SedFluxOut[i, d] = Qs_out

                    # If cell is subaqeous, exponentially decay dep. of remaining sed across bay
                    else:
                        Qs0 = SedFluxIn[i, d] * Cbb

                        if Q1 + Q2 + Q3 != 0:
                            Qs1 = Qs0 * Q1 / (Q1 + Q2 + Q3)
                            Qs2 = Qs0 * Q2 / (Q1 + Q2 + Q3)
                            Qs3 = Qs0 * Q3 / (Q1 + Q2 + Q3)
                        else:
                            Qs1 = 0
                            Qs2 = 0
                            Qs3 = 0

                        if Qs1 < Qs_bb_min * cellsize ** 2 or np.isnan(Qs1):
                            Qs1 = 0
                        if Qs2 < Qs_bb_min * cellsize ** 2 or np.isnan(Qs2):
                            Qs2 = 0
                        if Qs3 < Qs_bb_min * cellsize ** 2 or np.isnan(Qs3):
                            Qs3 = 0

                        if i > 0:
                            SedFluxIn[i - 1, d + 1] += Qs1

                        SedFluxIn[i, d + 1] += Qs2

                        if i < (longshore - 1):
                            SedFluxIn[i + 1, d + 1] += Qs3

                        Qs_out = Qs1 + Qs2 + Qs3
                        SedFluxOut[i, d] = Qs_out

    return Discharge > 0, SedFluxIn - SedFluxOut


def init_AST_environment(wave_asymmetry,
                         wave_high_angle_fraction,
                         mean_wave_height,
                         mean_wave_period,
                         DShoreface,
                         dy,
                         alongshore,
                         shoreline_diffusivity_coefficient,
                         n_bins=181,
                         ):
    """Initialize alongshore tranport environment, i.e. the average coastal diffusivity based on wave climate.
    From CASCADE (Anarde et al., 2023), stemming from BRIE (Nienhuis & Lorenzo-Trueba, 2019) and CEM (Ashton & Murray, 2006).

    Parameters
    ----------
    wave_asymmetry: float
        Fraction of waves approaching from the left (when looking offshore).
    wave_high_angle_fraction: float
        Fraction of waves approaching at angles higher than 45 degrees from shore normal.
    mean_wave_height: float
        [m] Mean offshore significant wave height.
    mean_wave_period: float
        [s] Mean offshore wave period.
    DShoreface: float
        [m] Shoreface depth.
    dy: int
        [m] Alongshore width of shoreline sections.
    alongshore: int
        [m] Alongshore dimension of model domain.
    shoreline_diffusivity_coefficient: float
        [m^(3/5) s^(-6/5)] Alongshore transport diffusion coefficient.
    n_bins: int, optional
        The number of bins used for the wave resolution: if 181 and [-90,90] in angle array, the wave angles are in the middle of the bins, symmetrical about zero, spaced by 1 degree

    Returns
    ----------
    coast_diff:
        Wave-climate-averaged coastal diffusivity for each section alongshore.
    di
        Timestepping for implicit diffusion equation.
    dj
        Spacestepping for implicit diffusion equation.
    ny
        Number of alongshore sections in domain.
    """

    ny = int(ceil(alongshore / dy))  # Alongshore section count

    angle_array, step = np.linspace(-np.pi / 2.0, np.pi / 2.0, n_bins, retstep=True)  # Array of resolution angles for wave climate [radians]

    # k = calc_alongshore_transport_k()
    k = shoreline_diffusivity_coefficient

    angles = WaveAngleGenerator(asymmetry=wave_asymmetry, high_fraction=wave_high_angle_fraction)  # Wave angle generator for each time step for calculating Qs_in

    wave_pdf = angles.pdf(angle_array) * step  # Wave climate PDF

    diff = (-(k
              / DShoreface
              * mean_wave_height ** 2.4
              * mean_wave_period ** 0.2
              )
            * 365
            * 24
            * 3600
            * (np.cos(angle_array) ** 0.2)
            * (1.2 * np.sin(angle_array) ** 2 - np.cos(angle_array) ** 2)
            )

    conv = np.convolve(wave_pdf, diff, mode="full")
    npad = len(diff) - 1
    first = npad - npad // 2
    coast_diff = conv[first: first + len(wave_pdf)]

    di = (np.r_[ny, np.arange(2, ny + 1), np.arange(1, ny + 1), np.arange(1, ny), 1] - 1)  # timestepping implicit diffusion equation (KA: -1 for python indexing)

    dj = (np.r_[1, np.arange(1, ny), np.arange(1, ny + 1), np.arange(2, ny + 1), ny] - 1)

    return coast_diff, di, dj, ny


def shoreline_change_from_AST(x_s,
                              coast_diffusivity,
                              di,
                              dj,
                              dy,
                              dt,  # [] Time step
                              ny,
                              nbins=181,
                              ):
    """Determine change in shoreline position via alongshore sediment transport. From CASCADE (Anarde et al., 2023), stemming from BRIE (Nienhuis & Lorenzo-Trueba, 2019) and CEM (Ashton & Murray, 2006).

    Parameters
    ----------
    x_s : ndarray
        Cross-shore coordinates for shoreline position.
    coast_diffusivity : ndarray
        Wave-climate-averaged coastal diffusivity for each section alongshore.
    di : ndarray
        Timestepping for implicit diffusion equation.
    dj: ndarray
        Spacestepping for implicit diffusion equation.
    dy : int
        [m] Alongshore width of shoreline sections used in the shoreline diffusion calculations.
    dt: float
        [yr] Time step length for shoreline change.
    ny: int
        Number of alongshore sections in domain.
    nbins: int, optional
        The number of bins used for the wave resolution: if 181 and [-90,90] in angle array, the wave angles are in the middle of the bins, symmetrical about zero, spaced by 1 degree

    Returns
    ----------
    x_s_updated
        Cross-shore coordinates for shoreline position updated for alongshore sediment transport.
    """

    # Take shoreline position every dy [m] alongshore
    x_s_ast = x_s[0::dy]

    # Find shoreline angles
    shoreline_angles = (180 * (np.arctan2((x_s_ast[np.r_[1: len(x_s_ast), 0]] - x_s_ast), dy)) / np.pi)

    r_ipl = np.maximum(0, (coast_diffusivity[np.maximum(1, np.minimum(nbins, np.round(90 - shoreline_angles).astype(int)))] * dt / 2 / dy ** 2))

    # Set non-periodic boundary conditions
    r_ipl[0] = 0
    r_ipl[-1] = 0

    dv = np.r_[-r_ipl[-1], -r_ipl[1:], 1 + 2 * r_ipl, -r_ipl[0:-1], -r_ipl[0]]

    A = csr_matrix((dv, (di, dj)))

    RHS = (x_s_ast + r_ipl * (x_s_ast[np.r_[1: ny, 0]] - 2 * x_s_ast + x_s_ast[np.r_[ny - 1, 0: ny - 1]]))

    # Solve for new shoreline position
    new_x_s = spsolve(A, RHS)

    x_s_updated = np.repeat(new_x_s, dy)[:len(x_s)]

    return x_s_updated


def init_ocean_shoreline(topo, MHW, dy):
    """Takes raw shoreline position and converts to average of every dy meters."""

    x_s_raw = ocean_shoreline(topo, MHW)

    # Find average shoreline position of every dy [m] alongshore
    x_s_dy_mean = np.nanmean(np.pad(x_s_raw.astype(float), (0, 0 if x_s_raw.size % dy == 0 else dy - x_s_raw.size % dy), mode='constant', constant_values=np.NaN).reshape(-1, dy), axis=1)

    # Expand to full shoreline length
    x_s_init = np.repeat(x_s_dy_mean, dy)[:topo.shape[0]]

    return x_s_init


def truncate_colormap(cmap, minval=0.0, maxval=1.0, n=-1):
    if n == -1:
        n = cmap.N
    new_cmap = mcolors.LinearSegmentedColormap.from_list(
        'trunc({name},{a:.2f},{b:.2f})'.format(name=cmap.name, a=minval, b=maxval),
        cmap(np.linspace(minval, maxval, n)))
    return new_cmap


def get_MEEB_colormap():
    """Return colormap for plotting elevation in MEEB. Designed for (vmin = -1, vmax = 7)."""

    # [deep sea blue, ocean blue, azure, floral white, light tan, sandy, chocolate, linen]
    colors = ["#015482", "#03719c", "azure", "floralwhite", "#fbeeac", "#f1da7a", "#3d1c02", "linen"]
    nodes = [0.0, 0.08, 0.125, 0.13, 0.18, 0.3, 0.75, 1.0]
    MEEB_cmap = mcolors.LinearSegmentedColormap.from_list("MEEB_cmap", list(zip(nodes, colors)))

    return MEEB_cmap


def brier_skill_score(simulated, observed, baseline, mask):
    """Computes a Brier Skill Score for simulated and observed variables.

    Parameters
    ----------
    simulated : ndarray
        Array of simulated data.
    observed : ndarray
        Matching array of observed data.
    baseline : ndarray
        Assumption of no norphological change (i.e., and array of zeros if considering the variable of elevation change)
    mask : ndarray
        [bool] Map of cells to perform analysis for. If no mask, use np.ones(simulated.shape).astype(bool)

    Returns
    ----------
    BSS
        Brier Skill Score.

    """

    MSE = np.nanmean(np.square(np.abs(np.subtract(simulated[mask], observed[mask]))))
    MSEref = np.nanmean(np.square(np.abs(np.subtract(baseline[mask], observed[mask]))))

    BSS = 1 - MSE / MSEref

    return BSS


@njit(cache=True)
def adjust_ocean_shoreline(
        topo,
        new_shoreline,
        prev_shoreline,
        MHW,
        shoreface_slope,
        RSLR,
        storm_iterations_per_year,
        cellsize,
):
    """Adjust topography domain to according to amount of shoreline change.

    Parameters
    ----------
    topo : ndarray
        [m NAVD88] Current elevation domain.
    new_shoreline : ndarray float
        [m] Cross-shore location of new target ocean shoreline.
    prev_shoreline : ndarray float
        [m] Cross-shore location of ocean shoreline from previous time step.
    MHW : float
        [m NAVD88] Mean high water.
    shoreface_slope : ndarray
        [m/m] Active slope of the shoreface for each cell alongshore.
    RSLR : float
        [m/yr] Relative sea-level rise rate.
    storm_iterations_per_year : int
        Number of storm/shoreline change iterations in a model year.
    cellsize : float
        [m] Horizontal cell dimensions.

    Returns
    ----------
    topo
        [m NAVD88] Topobathy updated for ocean shoreline change.
    """

    RSLR /= storm_iterations_per_year  # [m] Convert from m/year to m/timestep (timestep typically 0.04 yr)

    target_xs = np.floor(new_shoreline).astype(np.int64)
    prev_xs = np.floor(prev_shoreline).astype(np.int64)
    shoreline_change = target_xs - prev_xs  # [cells] (+) erosion, (-) accretion

    erosion = shoreline_change > 0  # [bool]
    accretion = shoreline_change < 0  # [bool]

    for ls in range(len(target_xs)):
        target = target_xs[ls]
        prev = prev_xs[ls]
        if erosion[ls]:  # Erode the shoreline
            if target < topo.shape[1]:  # Shoreline is within model domain
                # Adjust shoreline
                topo[ls, target] = min(MHW - ((MHW - topo[ls, prev]) / 2), MHW - RSLR)  # [m NAVD88]  # Old beach cell elevations set halfway between first subaqeuous cell MHW or to RSLR below MHW, whichever's lowest
                # Adjust shoreface
                shoreface = np.arange(-target, 0) * (shoreface_slope[ls] * cellsize) + topo[ls, target]  # New shoreface cells
                topo[ls, :target] = shoreface  # Insert into domain
            else:  # Shoreline is outside model domain
                shoreface = np.arange(-target, 0) * (shoreface_slope[ls] * cellsize) + MHW  # New shoreface cells
                shoreface = shoreface[-topo.shape[1]:]  # Trim to size of model domain
                topo[ls, :] = shoreface
        elif accretion[ls]:  # Prograde the shoreline
            if 0 < target <= topo.shape[1]:  # Shoreline is within model domain
                # Adjust shoreline  TODO: Account for case where shoreline previously beyond domain progrades back into domain
                topo[ls, target: prev] = np.mean(topo[ls, prev: prev + 5]) + RSLR  # [m NAVD88]  # New beach cell elevations set to average of previous 5 most-oceanward beach cells
                # Adjust shoreface
                shoreface = np.arange(-target, 0) * (shoreface_slope[ls] * cellsize) + MHW  # New shoreface cells
                topo[ls, :target] = shoreface  # Insert into domain
            elif target < 0:
                raise ValueError("Out-Of-Bounds: Ocean shoreline prograded beyond simulation domain boundary.")

    return topo


def reduce_raster_resolution(raster, reduction_factor):
    """Reduces raster resolutions by reduction factor using averaging.

    Parameters
    ----------
    raster : ndarray
        2D numpy array raster.
    reduction_factor : int
        Fraction to reduce raster resolution by (i.e., 10 will reduce 500x300 raster to 50x30).

    Returns
    ----------
    raster
        Reduced resolution raster.
    """

    shape = tuple(int(ti / reduction_factor) for ti in raster.shape)
    sh = shape[0], raster.shape[0] // shape[0], shape[1], raster.shape[1] // shape[1]

    return raster.reshape(sh).mean(-1).mean(1)


def replace_nans_infs(arr):
    """Replaces nans and infs in array with the real value of the neighboring cell one cell alongshore.

    Parameters
    ----------
    arr : ndarray
        2D numpy array raster.

    Returns
    ----------
    arr
        2D numpy array with nans and infs replaced by real values.
    """

    nans_or_infs = True

    while nans_or_infs:

        nan_bool = np.isnan(arr)  # Bool location of nans
        inf_bool = np.isinf(arr)  # Bool location of nans
        replacements = np.roll(arr, shift=1, axis=0)  # Values to replace nans with (alongshore neighboring cell)

        arr[nan_bool] = replacements[nan_bool]  # Replace nans with alongshore neighboring cell value
        arr[inf_bool] = replacements[inf_bool]  # Replace nans with alongshore neighboring cell value

        if not np.isnan(np.sum(arr)):  # Check if any nans remain
            if not np.isinf(np.sum(arr)):
                nans_or_infs = False  # No more nans or infs, exit loop

    return arr


@njit(cache=True)
def calculate_beach_slope(topof, dune_crest_loc, average_dune_toe_height, MHW, cellsize):
    """Finds the beach slope for each cell alongshore. Slope is calculated using the average dune toe height.

    Parameters
    ----------
    topof : ndarray
        [m] Elevation grid.
    dune_crest_loc : ndarray
        [m] Cross-shore position of the foredune crest for each cell alongshore.
    average_dune_toe_height : float
        [m] Time- and space-averaged dune toe height above MHW.
    MHW : float
        [m] Mean high water elevation.
    cellsize : float
        [m] Model cell dimensions.

    Returns
    ----------
    beach_slopes
        Slope of the beach for each cell alongshore.
    """

    x_s = np.argmax(topof >= MHW, axis=1)
    beach_slopes = np.zeros(topof.shape[0], dtype=np.float32)  # Initialize

    # Find local active beach slope
    for ls in range(topof.shape[0]):
        toe_loc = dune_crest_loc[ls] - np.argmax(np.flip(topof[ls, :dune_crest_loc[ls]]) <= MHW + average_dune_toe_height)
        slope = topof[ls, toe_loc] / ((toe_loc - x_s[ls]) * cellsize)
        if np.logical_or(np.isnan(slope), np.isinf(slope)):
            if ls > 0:
                slope = beach_slopes[ls - 1]
            else:
                slope = 0.03
        beach_slopes[ls] = slope

    return beach_slopes


@contextlib.contextmanager
def tqdm_joblib(tqdm_object):
    """Context manager to patch joblib to report into tqdm progress bar given as argument"""

    class TqdmBatchCompletionCallback(joblib.parallel.BatchCompletionCallBack):
        def __call__(self, *args, **kwargs):
            tqdm_object.update(n=self.batch_size)
            return super().__call__(*args, **kwargs)

    old_batch_callback = joblib.parallel.BatchCompletionCallBack
    joblib.parallel.BatchCompletionCallBack = TqdmBatchCompletionCallback
    try:
        yield tqdm_object
    finally:
        joblib.parallel.BatchCompletionCallBack = old_batch_callback
        tqdm_object.close()<|MERGE_RESOLUTION|>--- conflicted
+++ resolved
@@ -1143,11 +1143,7 @@
         pks_idx = pks_idx[profile[pks_idx] > MHW]
 
     peak_found = False
-<<<<<<< HEAD
     
-=======
-
->>>>>>> 8ccf3999
     # If there aren't any peaks, return NaN
     if len(pks_idx) == 0:
         idx = np.nan
